defmodule Phoenix.Mixfile do
  use Mix.Project

  def project do
    [
      app: :phoenix,
      version: "0.3.1",
      elixir: "~> 0.15.1",
      deps: deps,
      package: [
        contributors: ["Chris McCord", "Darko Fabijan"],
        licenses: ["MIT"],
        links: [github: "https://github.com/phoenixframework/phoenix"]
      ],
      description: """
      Elixir Web Framework targeting full-featured, fault tolerant applications
      with realtime functionality
      """
    ]
  end

  def application do
    [
      mod: { Phoenix, [] },
      applications: [:plug, :linguist, :inflex, :poison, :logger]
    ]
  end

  def deps do
    [
      {:cowboy, "~> 1.0.0", optional: true},
<<<<<<< HEAD
      {:plug, "0.6.0"},
=======
      # {:plug, "0.5.3"},
      {:plug, github: "elixir-lang/plug"},
>>>>>>> 98254ec7
      {:inflex, "0.2.4"},
      {:linguist, "~> 0.1.1"},
      {:poison, "~> 1.0.1"},
      {:earmark, "~> 0.1", only: :docs},
      {:ex_doc, "~> 0.5", only: :docs}
    ]
  end
end<|MERGE_RESOLUTION|>--- conflicted
+++ resolved
@@ -29,12 +29,7 @@
   def deps do
     [
       {:cowboy, "~> 1.0.0", optional: true},
-<<<<<<< HEAD
-      {:plug, "0.6.0"},
-=======
-      # {:plug, "0.5.3"},
       {:plug, github: "elixir-lang/plug"},
->>>>>>> 98254ec7
       {:inflex, "0.2.4"},
       {:linguist, "~> 0.1.1"},
       {:poison, "~> 1.0.1"},
