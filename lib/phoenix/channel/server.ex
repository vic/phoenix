--- conflicted
+++ resolved
@@ -212,15 +212,6 @@
     handle_result({:stop, {:shutdown, :closed}, socket}, :handle_in)
   end
 
-<<<<<<< HEAD
-  @doc false
-  def handle_info(%Message{topic: topic, event: "phx_join"}, %{topic: topic} = socket) do
-    Logger.warn fn -> "#{inspect socket.channel} received join event with topic \"#{topic}\" but channel already joined" end
-    handle_result({:reply, {:error, %{reason: "already joined"}}, socket}, :handle_in)
-  end
-
-=======
->>>>>>> 4b04e9a4
   def handle_info(%Message{topic: topic, event: "phx_leave", ref: ref}, %{topic: topic} = socket) do
     handle_result({:stop, {:shutdown, :left}, :ok, put_in(socket.ref, ref)}, :handle_in)
   end
